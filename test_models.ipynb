--- conflicted
+++ resolved
@@ -52,10 +52,7 @@
     "from cnn import CNNFireDetector\n",
     "from train_cnn import InferenceModel, TrainingModel, TRANSFORM\n",
     "from optical_flow import FarnebackOpticalFlowModel\n",
-<<<<<<< HEAD
-=======
     "import torch\n",
->>>>>>> 8f66aa02
     "# Load models\n",
     "\n",
     "\n",
@@ -64,67 +61,13 @@
     "MODEL_NAME = \"final_exp\"\n",
     "device = torch.device(\"cpu\")#torch.device(\"cuda\" if torch.cuda.is_available() else \"cpu\")\n",
     "\n",
-<<<<<<< HEAD
-    "class DummyModel(VideoModel):\n",
-    "\n",
-    "    def predict_on_last_frame(self, frames):\n",
-    "        # random prob between 0 and 1\n",
-    "        return random.uniform(0, 1)\n",
-    "\n",
-    "\n",
-    "\n",
-    "#my_image_model : VideoModel = VideoModelFromImageModel(CNNFireDetector.load_from_file(InferenceModel(TrainingModel()), \"test_model.pth\"))\n",
-    "# TODO: remove and address this if you don't have time for it\n",
-    "# google_net : VideoModel = DummyModel()\n",
-    "# alex_net : VideoModel = DummyModel()\n",
-=======
     "my_image_model : VideoModel = VideoModelFromImageModel(CNNFireDetector.load_from_file(f\"data/{MODEL_NAME}.pth\", InferenceModel(TrainingModel()), device =device, transform = TRANSFORM ))\n",
->>>>>>> 8f66aa02
     "optical_flow_model : VideoModel = FarnebackOpticalFlowModel()"
    ]
   },
   {
    "cell_type": "code",
-<<<<<<< HEAD
-   "execution_count": 4,
-   "metadata": {},
-   "outputs": [
-    {
-     "data": {
-      "text/plain": [
-       "'\\nI want each model to give me a list of predictiosn for each frame in the video , so the outputs should be a list of floats in the range [0,1] for each video..\\n\\nOn Validation videos:\\n    I want to then use this list of booleans to determine Recall (TP / (TP + FN)) over all videos (only have positives in fire videos). \\n    and False Alarm Rate (FP / (FP + TN)) over all videos (only have negatives in no fire videos).\\n\\n    I will then plot a recall vs false alarm rate graph for each model to determine the best threshold.\\n\\n\\nThen, on testing videos, i will rerun this analysis with the chosen threshold and get the actual Recall and False Alarm Rate for each model.\\n\\nI will then print thiese out for emach model, and for each model show a video stream of each viedo with a \"Fire\" or \"No Fire\" \\ntext at teh top left of each frame\\n'"
-      ]
-     },
-     "execution_count": 4,
-     "metadata": {},
-     "output_type": "execute_result"
-    }
-   ],
-   "source": [
-    "\"\"\"\n",
-    "I want each model to give me a list of predictiosn for each frame in the video , so the outputs should be a list of floats in the range [0,1] for each video..\n",
-    "\n",
-    "On Validation videos:\n",
-    "    I want to then use this list of booleans to determine Recall (TP / (TP + FN)) over all videos (only have positives in fire videos). \n",
-    "    and False Alarm Rate (FP / (FP + TN)) over all videos (only have negatives in no fire videos).\n",
-    "\n",
-    "    I will then plot a recall vs false alarm rate graph for each model to determine the best threshold.\n",
-    "\n",
-    "\n",
-    "Then, on testing videos, i will rerun this analysis with the chosen threshold and get the actual Recall and False Alarm Rate for each model.\n",
-    "\n",
-    "I will then print thiese out for emach model, and for each model show a video stream of each viedo with a \"Fire\" or \"No Fire\" \n",
-    "text at teh top left of each frame\n",
-    "\"\"\"\n",
-    "\n"
-   ]
-  },
-  {
-   "cell_type": "code",
-   "execution_count": 6,
-=======
-   "execution_count": null,
->>>>>>> 8f66aa02
+   "execution_count": null,
    "metadata": {},
    "outputs": [
     {
@@ -151,13 +94,8 @@
     }
    ],
    "source": [
-<<<<<<< HEAD
-    "from prediction import get_predictions, get_false_positive_rate, get_recall\n",
-    "CHOSEN_MODEL = optical_flow_model\n",
-=======
     "from prediction import get_predictions_on_videos, get_false_positive_rate, get_recall, get_accuracy\n",
     "CHOSEN_MODEL = my_image_model\n",
->>>>>>> 8f66aa02
     "# TODO: run all the below code for each model separately and compare results (make function)\n",
     "val_fire_predictions, _ , _ = get_predictions_on_videos(CHOSEN_MODEL, val_fire_videos)\n",
     "val_no_fire_predictions, _ , _ = get_predictions_on_videos(CHOSEN_MODEL, val_no_fire_videos)\n",
@@ -169,27 +107,9 @@
   },
   {
    "cell_type": "code",
-<<<<<<< HEAD
-   "execution_count": 5,
-   "metadata": {},
-   "outputs": [
-    {
-     "ename": "NameError",
-     "evalue": "name 'get_recall' is not defined",
-     "output_type": "error",
-     "traceback": [
-      "\u001b[0;31m---------------------------------------------------------------------------\u001b[0m",
-      "\u001b[0;31mNameError\u001b[0m                                 Traceback (most recent call last)",
-      "Cell \u001b[0;32mIn[5], line 6\u001b[0m\n\u001b[1;32m      4\u001b[0m thresholds \u001b[38;5;241m=\u001b[39m [\u001b[38;5;241m0.1\u001b[39m, \u001b[38;5;241m0.2\u001b[39m, \u001b[38;5;241m0.3\u001b[39m, \u001b[38;5;241m0.4\u001b[39m, \u001b[38;5;241m0.5\u001b[39m, \u001b[38;5;241m0.6\u001b[39m, \u001b[38;5;241m0.7\u001b[39m, \u001b[38;5;241m0.8\u001b[39m, \u001b[38;5;241m0.9\u001b[39m] \u001b[38;5;66;03m# threshold above which a prediction probabiltiy is considered fire\u001b[39;00m\n\u001b[1;32m      5\u001b[0m \u001b[38;5;28;01mfor\u001b[39;00m threshold \u001b[38;5;129;01min\u001b[39;00m thresholds:\n\u001b[0;32m----> 6\u001b[0m     recall \u001b[38;5;241m=\u001b[39m \u001b[43mget_recall\u001b[49m(val_fire_predictions, threshold)\n\u001b[1;32m      7\u001b[0m     false_positive_rate \u001b[38;5;241m=\u001b[39m get_false_positive_rate(val_no_fire_predictions, threshold)\n\u001b[1;32m      8\u001b[0m     recalls\u001b[38;5;241m.\u001b[39mappend(recall)\n",
-      "\u001b[0;31mNameError\u001b[0m: name 'get_recall' is not defined"
-     ]
-    }
-   ],
-=======
-   "execution_count": null,
-   "metadata": {},
-   "outputs": [],
->>>>>>> 8f66aa02
+   "execution_count": null,
+   "metadata": {},
+   "outputs": [],
    "source": [
     "# use recall and FPR curve to determine best threshold for binarizing predictions\n",
     "recalls = []\n",
@@ -227,19 +147,12 @@
     "\n",
     "\n",
     "# get results on test videos\n",
-<<<<<<< HEAD
-    "test_fire_predictions = get_predictions(CHOSEN_MODEL, test_fire_videos)\n",
-    "test_no_fire_predictions = get_predictions(CHOSEN_MODEL, test_no_fire_videos)\n",
-    "test_recall = get_recall(test_fire_predictions, best_threshold)\n",
-    "test_fpr = get_false_positive_rate(test_no_fire_predictions, best_threshold)\n",
-=======
     "test_fire_predictions, total_time_ms_fire, total_fire_frames = get_predictions_on_videos(CHOSEN_MODEL, test_fire_videos)\n",
     "test_no_fire_predictions, total_time_ms_nofire, total_nofire_frames = get_predictions_on_videos(CHOSEN_MODEL, test_no_fire_videos)\n",
     "test_recall = get_recall(test_fire_predictions, BEST_THRESHOLD)\n",
     "test_fpr = get_false_positive_rate(test_no_fire_predictions, BEST_THRESHOLD)\n",
     "test_accuracy = get_accuracy(test_fire_predictions, test_no_fire_predictions, BEST_THRESHOLD) # TODO: fix\n",
     "print(\"Test Accuracy: \", test_accuracy)\n",
->>>>>>> 8f66aa02
     "print(\"Test Recall: \", test_recall)\n",
     "print(\"Test False Positive Rate: \", test_fpr)\n",
     "\n",
@@ -253,38 +166,6 @@
    "cell_type": "code",
    "execution_count": null,
    "metadata": {},
-<<<<<<< HEAD
-   "outputs": [
-    {
-     "name": "stderr",
-     "output_type": "stream",
-     "text": [
-      "/var/folders/1b/hwf75tz14fsffs3nqgyylfy80000gn/T/ipykernel_7594/4100558481.py:9: DeprecationWarning: __array__ implementation doesn't accept a copy keyword, so passing copy=False failed. __array__ must implement 'dtype' and 'copy' keyword arguments. To learn more, see the migration guide https://numpy.org/devdocs/numpy_2_0_migration_guide.html#adapting-to-changes-in-the-copy-keyword\n",
-      "  _ , h, w = np.array(frames[0]).shape\n"
-     ]
-    },
-    {
-     "name": "stdout",
-     "output_type": "stream",
-     "text": [
-      "Saved: data/fire_video.mp4\n",
-      "Saved: data/no_fire_video.mp4\n"
-     ]
-    }
-   ],
-   "source": [
-    "import os\n",
-    "import cv2\n",
-    "import numpy as np\n",
-    "\n",
-    "# Create output folder if it doesn't exist\n",
-    "os.makedirs(\"data\", exist_ok=True)\n",
-    "\n",
-    "def save_video(frames, predictions, filename, threshold=0.5, fps=30):\n",
-    "    _ , h, w = np.array(frames[0]).shape\n",
-    "    out_path = os.path.join(\"data\", filename)\n",
-    "    fourcc = cv2.VideoWriter_fourcc(*\"avc1\")  # use 'avc1' or 'XVID' if mp4v fails\n",
-=======
    "outputs": [],
    "source": [
     "print(total_frames)"
@@ -317,20 +198,10 @@
     "import numpy as np\n",
     "from data_extraction import load_frames_from_video\n",
     "\n",
-    "\n",
-    "def predict_on_video(model: VideoModel, video_path : str, save_name : str):\n",
-    "    if not os.path.isfile(video_path):\n",
-    "        raise ValueError(\"Invalid video_path\")\n",
-    "    frames = load_frames_from_video(video_path)\n",
-    "    predictions = model.predict_on_full_video(frames)\n",
-    "    save_video(frames, predictions, save_name)\n",
-    "    \n",
-    "\n",
-    "def save_video(frames, predictions, filename, threshold=BEST_THRESHOLD, fps=30):\n",
+    "def save_video(frames, predictions, filename, threshold=0.5, fps=30):\n",
     "    _ , h, w = np.array(frames[0]).shape\n",
     "    out_path = os.path.join(\"data\", filename)\n",
-    "    fourcc = cv2.VideoWriter_fourcc(*\"mp4v\")  # use 'avc1' or 'XVID' if mp4v fails\n",
->>>>>>> 8f66aa02
+    "    fourcc = cv2.VideoWriter_fourcc(*\"avc1\")  # use 'avc1' or 'XVID' if mp4v fails\n",
     "    writer = cv2.VideoWriter()\n",
     "    succes  = writer.open(out_path, fourcc, fps, (w, h))\n",
     "    if not succes:\n",
@@ -340,24 +211,35 @@
     "        frame = frame.permute(1, 2, 0).numpy()  # convert (C, H, W) -> (H, W, C)\n",
     "        frame = cv2.cvtColor(frame, cv2.COLOR_RGB2BGR)\n",
     "\n",
+    "def predict_on_video(model: VideoModel, video_path : str, save_name : str):\n",
+    "    if not os.path.isfile(video_path):\n",
+    "        raise ValueError(\"Invalid video_path\")\n",
+    "    frames = load_frames_from_video(video_path)\n",
+    "    predictions = model.predict_on_full_video(frames)\n",
+    "    save_video(frames, predictions, save_name)\n",
+    "    \n",
+    "\n",
+    "def save_video(frames, predictions, filename, threshold=BEST_THRESHOLD, fps=30):\n",
+    "    _ , h, w = np.array(frames[0]).shape\n",
+    "    out_path = os.path.join(\"data\", filename)\n",
+    "    fourcc = cv2.VideoWriter_fourcc(*\"mp4v\")  # use 'avc1' or 'XVID' if mp4v fails\n",
+    "    writer = cv2.VideoWriter()\n",
+    "    succes  = writer.open(out_path, fourcc, fps, (w, h))\n",
+    "    if not succes:\n",
+    "        raise Exception(f\"Could not open video writer for {out_path}\")\n",
+    "    for i, frame in enumerate(frames):\n",
+    "        # frame is in (C,H,W) format\n",
+    "        frame = frame.permute(1, 2, 0).numpy()  # convert (C, H, W) -> (H, W, C)\n",
+    "        frame = cv2.cvtColor(frame, cv2.COLOR_RGB2BGR)\n",
+    "\n",
     "        text = \"Fire\" if predictions[i] >= threshold else \"No Fire\"\n",
     "        color = (0, 0, 255) if text == \"Fire\" else (0, 255, 0)\n",
     "        cv2.putText(frame, text, (10, 30), cv2.FONT_HERSHEY_SIMPLEX, 1, color, 2)\n",
-<<<<<<< HEAD
-    "        # print the percentages\n",
-    "        cv2.putText(frame, str(predictions[i]), (10, 60), cv2.FONT_HERSHEY_SIMPLEX, 1, (0, 255, 0), 2)\n",
-=======
->>>>>>> 8f66aa02
     "        writer.write(frame)\n",
     "\n",
     "    writer.release()\n",
     "    print(f\"Saved: {out_path}\")\n",
     "\n",
-<<<<<<< HEAD
-    "# Save the first fire and no-fire videos\n",
-    "save_video(test_fire_videos[0], test_fire_predictions[0], \"fire_video.mp4\")\n",
-    "save_video(test_no_fire_videos[0], test_no_fire_predictions[0], \"no_fire_video.mp4\")\n"
-=======
     "# Predict on the fire starting video and save result\n",
     "predict_on_video(CHOSEN_MODEL, \"data/efan_fire.mp4\", \"efan_pred.mp4\")\n",
     "\n",
@@ -365,16 +247,13 @@
     "predict_on_video(CHOSEN_MODEL, \"data/fire_videos/test/pos/posVideo1.868.avi\", \"fire_vid_pred.mp4\")\n",
     "# predict on video of no fire and save\n",
     "predict_on_video(CHOSEN_MODEL, \"data/fire_videos/test/neg/negsVideo1.858.avi\", \"nofire_vid_pred.mp4\")\n"
->>>>>>> 8f66aa02
-   ]
-  },
-  {
-   "cell_type": "code",
-   "execution_count": null,
-   "metadata": {},
-   "outputs": [],
-<<<<<<< HEAD
-=======
+   ]
+  },
+  {
+   "cell_type": "code",
+   "execution_count": null,
+   "metadata": {},
+   "outputs": [],
    "source": [
     "# gpu cleanup\n",
     "\n",
@@ -387,7 +266,6 @@
    "execution_count": null,
    "metadata": {},
    "outputs": [],
->>>>>>> 8f66aa02
    "source": []
   }
  ],
